import type { ModelInfo, OllamaApiResponse, OllamaModel } from './types';

export const WORK_DIR_NAME = 'project';
export const WORK_DIR = `/home/${WORK_DIR_NAME}`;
export const MODIFICATIONS_TAG_NAME = 'bolt_file_modifications';
export const MODEL_REGEX = /^\[Model: (.*?)\]\n\n/;
<<<<<<< HEAD
export const DEFAULT_MODEL = 'claude-3-5-sonnet-latest';
=======
export const PROVIDER_REGEX = /\[Provider: (.*?)\]\n\n/;
export const DEFAULT_MODEL = 'claude-3-5-sonnet-20240620';
>>>>>>> ce6b65e6
export const DEFAULT_PROVIDER = 'Anthropic';

const staticModels: ModelInfo[] = [
  { name: 'gpt-4o', label: 'GPT-4o', provider: 'OpenAI' },
  { name: 'anthropic/claude-3.5-sonnet', label: 'Anthropic: Claude 3.5 Sonnet (OpenRouter)', provider: 'OpenRouter' },
  { name: 'anthropic/claude-3-haiku', label: 'Anthropic: Claude 3 Haiku (OpenRouter)', provider: 'OpenRouter' },
  { name: 'deepseek/deepseek-coder', label: 'Deepseek-Coder V2 236B (OpenRouter)', provider: 'OpenRouter' },
  { name: 'google/gemini-flash-1.5', label: 'Google Gemini Flash 1.5 (OpenRouter)', provider: 'OpenRouter' },
  { name: 'google/gemini-pro-1.5', label: 'Google Gemini Pro 1.5 (OpenRouter)', provider: 'OpenRouter' },
  { name: 'x-ai/grok-beta', label: "xAI Grok Beta (OpenRouter)", provider: 'OpenRouter' },
  { name: 'mistralai/mistral-nemo', label: 'OpenRouter Mistral Nemo (OpenRouter)', provider: 'OpenRouter' },
  { name: 'qwen/qwen-110b-chat', label: 'OpenRouter Qwen 110b Chat (OpenRouter)', provider: 'OpenRouter' },
  { name: 'cohere/command', label: 'Cohere Command (OpenRouter)', provider: 'OpenRouter' },
  { name: 'gemini-1.5-flash-latest', label: 'Gemini 1.5 Flash', provider: 'Google' },
  { name: 'gemini-1.5-pro-latest', label: 'Gemini 1.5 Pro', provider: 'Google' },
  { name: 'llama-3.1-70b-versatile', label: 'Llama 3.1 70b (Groq)', provider: 'Groq' },
  { name: 'llama-3.1-8b-instant', label: 'Llama 3.1 8b (Groq)', provider: 'Groq' },
  { name: 'llama-3.2-11b-vision-preview', label: 'Llama 3.2 11b (Groq)', provider: 'Groq' },
  { name: 'llama-3.2-3b-preview', label: 'Llama 3.2 3b (Groq)', provider: 'Groq' },
  { name: 'llama-3.2-1b-preview', label: 'Llama 3.2 1b (Groq)', provider: 'Groq' },
  { name: 'claude-3-5-sonnet-latest', label: 'Claude 3.5 Sonnet (new)', provider: 'Anthropic' },
  { name: 'claude-3-5-sonnet-20240620', label: 'Claude 3.5 Sonnet (old)', provider: 'Anthropic' },
  { name: 'claude-3-5-haiku-latest', label: 'Claude 3.5 Haiku (new)', provider: 'Anthropic' },
  { name: 'claude-3-opus-latest', label: 'Claude 3 Opus', provider: 'Anthropic' },
  { name: 'claude-3-sonnet-20240229', label: 'Claude 3 Sonnet', provider: 'Anthropic' },
  { name: 'claude-3-haiku-20240307', label: 'Claude 3 Haiku', provider: 'Anthropic' },
  { name: 'gpt-4o-mini', label: 'GPT-4o Mini', provider: 'OpenAI' },
  { name: 'gpt-4-turbo', label: 'GPT-4 Turbo', provider: 'OpenAI' },
  { name: 'gpt-4', label: 'GPT-4', provider: 'OpenAI' },
  { name: 'gpt-3.5-turbo', label: 'GPT-3.5 Turbo', provider: 'OpenAI' },
  { name: 'grok-beta', label: "xAI Grok Beta", provider: 'xAI' },
  { name: 'deepseek-coder', label: 'Deepseek-Coder', provider: 'Deepseek'},
  { name: 'deepseek-chat', label: 'Deepseek-Chat', provider: 'Deepseek'},
  { name: 'open-mistral-7b', label: 'Mistral 7B', provider: 'Mistral' },
  { name: 'open-mixtral-8x7b', label: 'Mistral 8x7B', provider: 'Mistral' },
  { name: 'open-mixtral-8x22b', label: 'Mistral 8x22B', provider: 'Mistral' },
  { name: 'open-codestral-mamba', label: 'Codestral Mamba', provider: 'Mistral' },
  { name: 'open-mistral-nemo', label: 'Mistral Nemo', provider: 'Mistral' },
  { name: 'ministral-8b-latest', label: 'Mistral 8B', provider: 'Mistral' },
  { name: 'mistral-small-latest', label: 'Mistral Small', provider: 'Mistral' },
  { name: 'codestral-latest', label: 'Codestral', provider: 'Mistral' },
  { name: 'mistral-large-latest', label: 'Mistral Large Latest', provider: 'Mistral' },
];

export let MODEL_LIST: ModelInfo[] = [...staticModels];

const getOllamaBaseUrl = () => {
  const defaultBaseUrl = import.meta.env.OLLAMA_API_BASE_URL || 'http://localhost:11434';
  // Check if we're in the browser
  if (typeof window !== 'undefined') {
    // Frontend always uses localhost
    return defaultBaseUrl;
  }

  // Backend: Check if we're running in Docker
  const isDocker = process.env.RUNNING_IN_DOCKER === 'true';

  return isDocker
    ? defaultBaseUrl.replace("localhost", "host.docker.internal")
    : defaultBaseUrl;
};

async function getOllamaModels(): Promise<ModelInfo[]> {
  try {
    const base_url = getOllamaBaseUrl();
    const response = await fetch(`${base_url}/api/tags`);
    const data = await response.json() as OllamaApiResponse;

    return data.models.map((model: OllamaModel) => ({
      name: model.name,
      label: `${model.name} (${model.details.parameter_size})`,
      provider: 'Ollama',
    }));
  } catch (e) {
    return [];
  }
}

async function getOpenAILikeModels(): Promise<ModelInfo[]> {
  try {
    const base_url = import.meta.env.OPENAI_LIKE_API_BASE_URL || "";
    if (!base_url) {
      return [];
    }
    const api_key = import.meta.env.OPENAI_LIKE_API_KEY ?? "";
    const response = await fetch(`${base_url}/models`, {
      headers: {
        Authorization: `Bearer ${api_key}`,
      }
    });
    const res = await response.json() as any;
    return res.data.map((model: any) => ({
      name: model.id,
      label: model.id,
      provider: 'OpenAILike',
    }));
  } catch (e) {
    return []
  }

}
async function initializeModelList(): Promise<void> {
  const ollamaModels = await getOllamaModels();
  const openAiLikeModels = await getOpenAILikeModels();
  MODEL_LIST = [...ollamaModels, ...openAiLikeModels, ...staticModels];
}
initializeModelList().then();
export { getOllamaModels, getOpenAILikeModels, initializeModelList };<|MERGE_RESOLUTION|>--- conflicted
+++ resolved
@@ -4,12 +4,8 @@
 export const WORK_DIR = `/home/${WORK_DIR_NAME}`;
 export const MODIFICATIONS_TAG_NAME = 'bolt_file_modifications';
 export const MODEL_REGEX = /^\[Model: (.*?)\]\n\n/;
-<<<<<<< HEAD
+export const PROVIDER_REGEX = /\[Provider: (.*?)\]\n\n/;
 export const DEFAULT_MODEL = 'claude-3-5-sonnet-latest';
-=======
-export const PROVIDER_REGEX = /\[Provider: (.*?)\]\n\n/;
-export const DEFAULT_MODEL = 'claude-3-5-sonnet-20240620';
->>>>>>> ce6b65e6
 export const DEFAULT_PROVIDER = 'Anthropic';
 
 const staticModels: ModelInfo[] = [
